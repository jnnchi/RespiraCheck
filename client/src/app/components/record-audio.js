--- conflicted
+++ resolved
@@ -3,11 +3,9 @@
 import { React, useState, useRef } from "react";
 import { Box, Card, CardContent, Button } from "@mui/material";
 import MicIcon from '@mui/icons-material/Mic';
-<<<<<<< HEAD
+
 import { redirect } from "next/navigation";
-=======
 import { useRouter } from "next/navigation";
->>>>>>> 8112afad
 
 // https://developer.mozilla.org/en-US/docs/Web/API/MediaDevices/getUserMedia
 // https://developer.mozilla.org/en-US/docs/Web/API/MediaRecorder
@@ -49,26 +47,6 @@
     };
 
     const uploadAudio = async (audioBlob) => {
-<<<<<<< HEAD
-        try {
-            const formData = new FormData();
-            const mimeType = mediaRecorderRef.current.mimeType; // e.g., "audio/webm"
-            const extension = (mimeType.split("/")[1]).split(";")[0]; // "webm"
-            formData.append("file", audioBlob, `recording.${extension}`);
-            console.log(`recording.${extension}`)
-            const response = await fetch("http://localhost:8000/upload_audio", {
-                method: "POST",
-                body: formData,
-            });
-            const prediction = await response.json();
-            console.log("Server response:", prediction); 
-            redirect("/pages/loading");
-
-        } catch (e) {
-            console.error("Recording failed:", e);
-            setError("Recording failed. Please try again.");
-        }
-=======
         const formData = new FormData();
         const mimeType = mediaRecorderRef.current.mimeType; // e.g., "audio/webm"
         const extension = (mimeType.split("/")[1]).split(";")[0]; // "webm"
@@ -85,11 +63,10 @@
         localStorage.setItem("prediction", result.prediction);
         localStorage.setItem("spectrogram_image", result.spectrogram_image);
 
-        // Redirect to the /results page (without query parameters)
-        router.push("/pages/results");
+        // Redirect to the /loading page
+        //router.push("/pages/results");
+        redirect("/pages/loading");
     
-    
->>>>>>> 8112afad
     };
 
     const handleRecording = () => {
