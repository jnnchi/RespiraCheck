--- conflicted
+++ resolved
@@ -366,33 +366,12 @@
     loss_function = nn.BCEWithLogitsLoss()
 
     # optimizer = torch.optim.SGD(params=cnn_model.parameters(), lr=0.01, momentum=0.9) ###SDG
-<<<<<<< HEAD
+
     optimizer = torch.optim.Adam(params=cnn_model.parameters(), lr=0.01, weight_decay=0.0001) ### ADAM
 
     model_handler = ModelHandler(model=cnn_model, model_path="ml/models", optimizer=optimizer, loss_function=loss_function)
 
     train_loader, val_loader, test_loader = datapipline.create_dataloaders(batch_size=32)
-=======
-    optimizer = torch.optim.Adam(params=cnn_model.parameters(), lr=0.01)  ### ADAM
-    lr_scheduler = torch.optim.lr_scheduler.StepLR(optimizer, step_size=5, gamma=0.1)
-
-    model_handler = ModelHandler(
-        model=cnn_model,
-        model_path="ml/models",
-        optimizer=optimizer,
-        loss_function=loss_function,
-        lr_scheduler=lr_scheduler,
-    )
-
-    train_loader, val_loader, test_loader = data_pipeline.create_dataloaders(
-        batch_size=32,
-        dataset_path="ml/data/cough_data/tensor_dataset",
-        spectro_dir_path=None,
-        upsample=True,
-        aug_spectro_dir_path=None,
-        aug_dataset_path=None,
-    )
->>>>>>> 51a8735b
 
     # Train the model
     epochs = 1
@@ -419,11 +398,8 @@
 
         cnn_model = CNNModel()
         # optimizer = torch.optim.SGD(params=cnn_model.parameters(), lr=hyperparams["learning_rate"], momentum=0.9) ###SDG
-<<<<<<< HEAD
+        
         optimizer = torch.optim.Adam(params=cnn_model.parameters(), lr=0.01, weight_decay=0.0001) ### ADAM
-=======
-        optimizer = torch.optim.Adam(params=cnn_model.parameters(), lr=0.01)  ### ADAM
->>>>>>> 51a8735b
 
         # Create new ModelHandler for each hyperparameter set
         model_handler = ModelHandler(
